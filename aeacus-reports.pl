--- conflicted
+++ resolved
@@ -275,11 +275,8 @@
 }
 
 my $swestoreFlag = "-swestore";
-<<<<<<< HEAD
+
 if (hostname() =~ 'irma'){
-=======
-if ($sisyphus->machineType() eq 'hiseqx'){
->>>>>>> 6f73213c
     $swestoreFlag = "";
 }
 
